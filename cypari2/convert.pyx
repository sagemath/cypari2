# cython: cdivision = True
"""
Convert PARI objects to/from Python/C native types

This modules contains the following conversion routines:

- integers, long integers <-> PARI integers
- list of integegers -> PARI polynomials
- doubles -> PARI reals
- pairs of doubles -> PARI complex numbers

PARI integers are stored as an array of limbs of type ``pari_ulong``
(which are 32-bit or 64-bit integers). Depending on the kernel
(GMP or native), this array is stored little-endian or big-endian.
This is encapsulated in macros like ``int_W()``:
see section 4.5.1 of the
`PARI library manual <http://pari.math.u-bordeaux.fr/pub/pari/manuals/2.7.0/libpari.pdf>`_.

Python integers of type ``int`` are just C longs. Python integers of
type ``long`` are stored as a little-endian array of type ``digit``
with 15 or 30 bits used per digit. The internal format of a ``long`` is
not documented, but there is some information in
`longintrepr.h <https://github.com/python-git/python/blob/master/Include/longintrepr.h>`_.

Because of this difference in bit lengths, converting integers involves
some bit shuffling.
"""

#*****************************************************************************
#       Copyright (C) 2016 Jeroen Demeyer <jdemeyer@cage.ugent.be>
#       Copyright (C) 2016 Luca De Feo <luca.defeo@polytechnique.edu>
#       Copyright (C) 2016 Vincent Delecroix <vincent.delecroix@u-bordeaux.fr>
#
# This program is free software: you can redistribute it and/or modify
# it under the terms of the GNU General Public License as published by
# the Free Software Foundation, either version 2 of the License, or
# (at your option) any later version.
#                  http://www.gnu.org/licenses/
#*****************************************************************************

from __future__ import absolute_import, division, print_function

include "cysignals/signals.pxi"

<<<<<<< HEAD
from cpython.object cimport PyObject, Py_SIZE
=======
from cpython.object cimport Py_SIZE
>>>>>>> 652d9cce
from cpython.int cimport PyInt_AS_LONG
from cpython.longintrepr cimport (_PyLong_New, PyLongObject,
        digit, PyLong_SHIFT, PyLong_MASK)
from libc.limits cimport LONG_MIN, LONG_MAX
from libc.math cimport INFINITY

from .paridecl cimport *
from .stack cimport new_gen

<<<<<<< HEAD
cdef extern from "longintrepr.h":
    # Add explicit cast to avoid compiler warning
    cdef _PyLong_New "(PyObject*)_PyLong_New"(Py_ssize_t s)
    ctypedef unsigned int digit
    ctypedef struct PyLongObject:
        digit* ob_digit

    cdef long PyLong_SHIFT
    cdef digit PyLong_MASK
=======
cdef extern from *:
    Py_ssize_t* Py_SIZE_PTR "&Py_SIZE"(object)
>>>>>>> 652d9cce

cdef extern from "python_extra.h":
    cdef void Py_SET_SIZE(PyObject *, size_t) 


####################################
# Integers
####################################

cpdef integer_to_gen(x):
    """
    Convert a Python ``int`` or ``long`` to a PARI ``gen`` of type
    ``t_INT``.

    EXAMPLES::

        sage: from sage.libs.cypari2.convert import integer_to_gen
        sage: a = integer_to_gen(int(12345)); a; type(a)
        12345
        <... 'sage.libs.cypari2.gen.Gen'>
        sage: a = integer_to_gen(long(12345)); a; type(a)
        12345
        <... 'sage.libs.cypari2.gen.Gen'>
        sage: integer_to_gen(float(12345))
        Traceback (most recent call last):
        ...
        TypeError: integer_to_gen() needs an int or long argument, not float

    TESTS::

        sage: for i in range(10000):
        ....:     x = 3**i
        ....:     if pari(long(x)) != pari(x):
        ....:         print(x)
    """
    if isinstance(x, int):
        sig_on()
        return new_gen(stoi(PyInt_AS_LONG(x)))
    elif isinstance(x, long):
        sig_on()
        return new_gen(PyLong_AsGEN(x))
    raise TypeError("integer_to_gen() needs an int or long argument, not {}".format(type(x).__name__))

cpdef gen_to_integer(Gen x):
    """
    Convert a PARI ``gen`` to a Python ``int`` or ``long``.

    INPUT:

    - ``x`` -- a PARI ``t_INT``, ``t_FRAC``, ``t_REAL``, a purely
      real ``t_COMPLEX``, a ``t_INTMOD`` or ``t_PADIC`` (which are
      lifted).

    EXAMPLES::

        sage: from sage.libs.cypari2.convert import gen_to_integer
        sage: a = gen_to_integer(pari("12345")); a; type(a)
        12345
        <... 'int'>
        sage: a = gen_to_integer(pari("10^30")); a; type(a)
        1000000000000000000000000000000L
        <... 'long'>
        sage: gen_to_integer(pari("19/5"))
        3
        sage: gen_to_integer(pari("1 + 0.0*I"))
        1
        sage: gen_to_integer(pari("3/2 + 0.0*I"))
        1
        sage: gen_to_integer(pari("Mod(-1, 11)"))
        10
        sage: gen_to_integer(pari("5 + O(5^10)"))
        5
        sage: gen_to_integer(pari("Pol(42)"))
        42
        sage: gen_to_integer(pari("x"))
        Traceback (most recent call last):
        ...
        TypeError: unable to convert PARI object x of type t_POL to an integer
        sage: gen_to_integer(pari("x + O(x^2)"))
        Traceback (most recent call last):
        ...
        TypeError: unable to convert PARI object x + O(x^2) of type t_SER to an integer
        sage: gen_to_integer(pari("1 + I"))
        Traceback (most recent call last):
        ...
        TypeError: unable to convert PARI object 1 + I of type t_COMPLEX to an integer

    TESTS::

        sage: for i in range(10000):
        ....:     x = 3**i
        ....:     if long(pari(x)) != long(x):
        ....:         print(x)
        sage: gen_to_integer(pari("1.0 - 2^64"))
        -18446744073709551615L
        sage: gen_to_integer(pari("1 - 2^64"))
        -18446744073709551615L

    Check some corner cases::

        sage: for s in [1, -1]:
        ....:     for a in [1, 2**31, 2**32, 2**63, 2**64]:
        ....:         for b in [-1, 0, 1]:
        ....:             Nstr = str(s * (a + b))
        ....:             N1 = gen_to_integer(pari(Nstr))  # Convert via PARI
        ....:             N2 = int(Nstr)                   # Convert via Python
        ....:             if N1 != N2:
        ....:                 print(Nstr, N1, N2)
        ....:             if type(N1) is not type(N2):
        ....:                 print(N1, type(N1), N2, type(N2))
    """
    # First convert the input to a t_INT
    cdef GEN g = gtoi(x.g)

    if not signe(g):
        return 0

    # Try converting to a C long first. Note that we cannot use itos()
    # from PARI since that does not deal with LONG_MIN correctly.
    cdef ulong u
    if lgefint(g) == 3:  # abs(x) fits in a ulong
        u = g[2]         # u = abs(x)
        # Check that <long>(u) or <long>(-u) does not overflow
        if signe(g) >= 0:
            if u <= <ulong>LONG_MAX:
                return <long>(u)
        else:
            if u <= -<ulong>LONG_MIN:
                return <long>(-u)

    # Result does not fit in a C long
    return PyLong_FromGEN(g)


cdef GEN gtoi(GEN g0) except NULL:
    """
    Convert a PARI object to a PARI integer.

    This function is shallow and not stack-clean.
    """
    if typ(g0) == t_INT:
        return g0
    cdef GEN g
    try:
        sig_on()
        g = simplify_shallow(g0)
        if typ(g) == t_COMPLEX:
            if gequal0(gel(g,2)):
                g = gel(g,1)
        if typ(g) == t_INTMOD:
            g = gel(g,2)
        g = trunc_safe(g)
        if typ(g) != t_INT:
            sig_error()
        sig_off()
    except RuntimeError:
        raise TypeError(stack_sprintf(
            "unable to convert PARI object %Ps of type %s to an integer",
            g0, type_name(typ(g0))))
    return g


<<<<<<< HEAD
cdef GEN PyLong_AsGEN(L):
    cdef const digit* D = (<PyLongObject*>L).ob_digit
=======
cdef GEN PyLong_AsGEN(x):
    cdef const digit* D = (<PyLongObject*>x).ob_digit
>>>>>>> 652d9cce

    # Size of the input
    cdef size_t sizedigits
    cdef long sgn
<<<<<<< HEAD
    if Py_SIZE(L) == 0:
        return gen_0
    elif Py_SIZE(L) > 0:
        sizedigits = Py_SIZE(L)
        sgn = evalsigne(1)
    else:
        sizedigits = -Py_SIZE(L)
=======
    if Py_SIZE(x) == 0:
        return gen_0
    elif Py_SIZE(x) > 0:
        sizedigits = Py_SIZE(x)
        sgn = evalsigne(1)
    else:
        sizedigits = -Py_SIZE(x)
>>>>>>> 652d9cce
        sgn = evalsigne(-1)

    # Size of the output, in bits and in words
    cdef size_t sizebits = sizedigits * PyLong_SHIFT
    cdef size_t sizewords = (sizebits + BITS_IN_LONG - 1) // BITS_IN_LONG

    # Compute the most significant word of the output.
    # This is a special case because we need to be careful not to
    # overflow the ob_digit array. We also need to check for zero,
    # in which case we need to decrease sizewords.
    # See the loop below for an explanation of this code.
    cdef size_t bit = (sizewords - 1) * BITS_IN_LONG
    cdef size_t dgt = bit // PyLong_SHIFT
    bit = bit % PyLong_SHIFT

    cdef ulong w = <ulong>(D[dgt]) >> bit
    if 1*PyLong_SHIFT - bit < BITS_IN_LONG and dgt+1 < sizedigits:
        w += <ulong>(D[dgt+1]) << (1*PyLong_SHIFT - bit)
    if 2*PyLong_SHIFT - bit < BITS_IN_LONG and dgt+2 < sizedigits:
        w += <ulong>(D[dgt+2]) << (2*PyLong_SHIFT - bit)
    if 3*PyLong_SHIFT - bit < BITS_IN_LONG and dgt+3 < sizedigits:
        w += <ulong>(D[dgt+3]) << (3*PyLong_SHIFT - bit)
    if 4*PyLong_SHIFT - bit < BITS_IN_LONG and dgt+4 < sizedigits:
        w += <ulong>(D[dgt+4]) << (4*PyLong_SHIFT - bit)
    if 5*PyLong_SHIFT - bit < BITS_IN_LONG and dgt+5 < sizedigits:
        w += <ulong>(D[dgt+5]) << (5*PyLong_SHIFT - bit)

    # Effective size in words plus 2 special codewords
    cdef pariwords = sizewords+2 if w else sizewords+1
    cdef GEN g = cgeti(pariwords)
    g[1] = sgn + evallgefint(pariwords)

    if w:
        int_MSW(g)[0] = w

    # Fill all words
    cdef GEN ptr = int_LSW(g)
    cdef size_t i
    for i in range(sizewords - 1):
        # The least significant bit of word number i of the output
        # integer is bit number "bit" of Python digit "dgt".
        bit = i * BITS_IN_LONG
        dgt = bit // PyLong_SHIFT
        bit = bit % PyLong_SHIFT

        # Now construct the output word from the Python digits:
        # 6 digits are enough assuming that PyLong_SHIFT >= 15 and
        # BITS_IN_LONG <= 76.  The compiler should optimize away all
        # but one of the "if" statements below.
        w = <ulong>(D[dgt]) >> bit
        if 1*PyLong_SHIFT - bit < BITS_IN_LONG:
            w += <ulong>(D[dgt+1]) << (1*PyLong_SHIFT - bit)
        if 2*PyLong_SHIFT - bit < BITS_IN_LONG:
            w += <ulong>(D[dgt+2]) << (2*PyLong_SHIFT - bit)
        if 3*PyLong_SHIFT - bit < BITS_IN_LONG:
            w += <ulong>(D[dgt+3]) << (3*PyLong_SHIFT - bit)
        if 4*PyLong_SHIFT - bit < BITS_IN_LONG:
            w += <ulong>(D[dgt+4]) << (4*PyLong_SHIFT - bit)
        if 5*PyLong_SHIFT - bit < BITS_IN_LONG:
            w += <ulong>(D[dgt+5]) << (5*PyLong_SHIFT - bit)

        ptr[0] = w
        ptr = int_nextW(ptr)

    return g


cdef PyLong_FromGEN(GEN g):
    # Size of input in words, bits and Python digits. The size in
    # digits might be a small over-estimation, but that is not a
    # problem.
    cdef size_t sizewords = (lgefint(g) - 2)
    cdef size_t sizebits = sizewords * BITS_IN_LONG
    cdef size_t sizedigits = (sizebits + PyLong_SHIFT - 1) // PyLong_SHIFT

    # Actual correct computed size
    cdef Py_ssize_t sizedigits_final = 0

    x = _PyLong_New(sizedigits)
    cdef digit* D = (<PyLongObject*>x).ob_digit

    cdef digit d
    cdef ulong w
    cdef size_t i, j, bit
    for i in range(sizedigits):
        # The least significant bit of digit number i of the output
        # integer is bit number "bit" of word "j".
        bit = i * PyLong_SHIFT
        j = bit // BITS_IN_LONG
        bit = bit % BITS_IN_LONG

        w = int_W(g, j)[0]
        d = w >> bit

        # Do we need bits from the next word too?
        if BITS_IN_LONG - bit < PyLong_SHIFT and j+1 < sizewords:
            w = int_W(g, j+1)[0]
            d += w << (BITS_IN_LONG - bit)

        d = d & PyLong_MASK
        D[i] = d

        # Keep track of last non-zero digit
        if d:
            sizedigits_final = i+1

    # Set correct size (use a pointer to hack around Cython's
    # non-support for lvalues).
    cdef Py_ssize_t* sizeptr = Py_SIZE_PTR(x)
    if signe(g) > 0:
<<<<<<< HEAD
        Py_SET_SIZE(<PyObject *>L, sizedigits_final)
    else:
        Py_SET_SIZE(<PyObject *>L, -sizedigits_final)
=======
        sizeptr[0] = sizedigits_final
    else:
        sizeptr[0] = -sizedigits_final
>>>>>>> 652d9cce

    return x


####################################
# Other basic types
####################################

cdef Gen new_t_POL_from_int_star(int* vals, unsigned long length, long varnum):
    """
    Note that degree + 1 = length, so that recognizing 0 is easier.

    varnum = 0 is the general choice (creates a variable in x).
    """
    cdef GEN z
    cdef unsigned long i

    sig_on()
    z = cgetg(length + 2, t_POL)
    if length == 0:
        # Polynomial is zero
        z[1] = evalvarn(varnum) + evalsigne(0)
    else:
        z[1] = evalvarn(varnum) + evalsigne(1)
        for i in range(length):
            set_gel(z, i+2, stoi(vals[i]))

    return new_gen(z)


cdef Gen new_gen_from_double(double x):
    # Pari has an odd concept where it attempts to track the accuracy
    # of floating-point 0; a floating-point zero might be 0.0e-20
    # (meaning roughly that it might represent any number in the
    # range -1e-20 <= x <= 1e20).

    # Pari's dbltor converts a floating-point 0 into the Pari real
    # 0.0e-307; Pari treats this as an extremely precise 0.  This
    # can cause problems; for instance, the Pari incgam() function can
    # be very slow if the first argument is very precise.

    # So we translate 0 into a floating-point 0 with 53 bits
    # of precision (that's the number of mantissa bits in an IEEE
    # double).
    cdef GEN g

    sig_on()
    if x == 0:
        g = real_0_bit(-53)
    else:
        g = dbltor(x)
    return new_gen(g)


cdef Gen new_t_COMPLEX_from_double(double re, double im):
    sig_on()
    cdef GEN g = cgetg(3, t_COMPLEX)
    if re == 0:
        set_gel(g, 1, gen_0)
    else:
        set_gel(g, 1, dbltor(re))
    if im == 0:
        set_gel(g, 2, gen_0)
    else:
        set_gel(g, 2, dbltor(im))
    return new_gen(g)


####################################
# Conversion of Gen to Python type #
####################################

cpdef gen_to_python(Gen z):
    r"""
    Convert the PARI element ``z`` to a Python object.

    OUTPUT:

    - a Python integer for integers (type ``t_INT``)

    - a ``Fraction`` (``fractions`` module) for rationals (type ``t_FRAC``)

    - a ``float`` for real numbers (type ``t_REAL``)

    - a ``complex`` for complex numbers (type ``t_COMPLEX``)

    - a ``list`` for vectors (type ``t_VEC`` or ``t_COL``). The function
      ``gen_to_python`` is then recursively applied on the entries.

    - a ``list`` of Python integers for small vectors (type ``t_VECSMALL``)

    - a ``list`` of ``list``s for matrices (type ``t_MAT``). The function
      ``gen_to_python`` is then recursively applied on the entries.

    - the floating point ``inf`` or ``-inf`` for infinities (type ``t_INFINITY``)

    - a string for strings (type ``t_STR``)

    - other PARI types are not supported and the function will raise a
      ``NotImplementedError``

    EXAMPLES::

        sage: from sage.libs.cypari2.convert import gen_to_python

    Converting integers::

        sage: z = pari('42'); z
        42
        sage: a = gen_to_python(z); a
        42
        sage: type(a)
        <... 'int'>

        sage: a = gen_to_python(pari('3^50'))
        sage: type(a)
        <... 'long'>

    Converting rational numbers::

        sage: z = pari('2/3'); z
        2/3
        sage: a = gen_to_python(z); a
        Fraction(2, 3)
        sage: type(a)
        <class 'fractions.Fraction'>

    Converting real numbers (and infinities)::

        sage: z = pari('1.2'); z
        1.20000000000000
        sage: a = gen_to_python(z); a
        1.2
        sage: type(a)
        <... 'float'>

        sage: z = pari('oo'); z
        +oo
        sage: a = gen_to_python(z); a
        inf
        sage: type(a)
        <... 'float'>

        sage: z = pari('-oo'); z
        -oo
        sage: a = gen_to_python(z); a
        -inf
        sage: type(a)
        <... 'float'>

    Converting complex numbers::

        sage: z = pari('1 + I'); z
        1 + I
        sage: a = gen_to_python(z); a
        (1+1j)
        sage: type(a)
        <... 'complex'>

        sage: z = pari('2.1 + 3.03*I'); z
        2.10000000000000 + 3.03000000000000*I
        sage: a = gen_to_python(z); a
        (2.1+3.03j)

    Converting vectors::

        sage: z1 = pari('Vecsmall([1,2,3])'); z1
        Vecsmall([1, 2, 3])
        sage: z2 = pari('[1, 3.4, [-5, 2], oo]'); z2
        [1, 3.40000000000000, [-5, 2], +oo]
        sage: z3 = pari('[1, 5.2]~'); z3
        [1, 5.20000000000000]~
        sage: z1.type(), z2.type(), z3.type()
        ('t_VECSMALL', 't_VEC', 't_COL')

        sage: a1 = gen_to_python(z1); a1
        [1, 2, 3]
        sage: type(a1)
        <... 'list'>
        sage: map(type, a1)
        [<... 'int'>, <... 'int'>, <... 'int'>]

        sage: a2 = gen_to_python(z2); a2
        [1, 3.4, [-5, 2], inf]
        sage: type(a2)
        <... 'list'>
        sage: map(type, a2)
        [<... 'int'>, <... 'float'>, <... 'list'>, <... 'float'>]

        sage: a3 = gen_to_python(z3); a3
        [1, 5.2]
        sage: type(a3)
        <... 'list'>
        sage: map(type, a3)
        [<... 'int'>, <... 'float'>]

    Converting matrices::

        sage: z = pari('[1,2;3,4]')
        sage: gen_to_python(z)
        [[1, 2], [3, 4]]

        sage: z = pari('[[1, 3], [[2]]; 3, [4, [5, 6]]]')
        sage: gen_to_python(z)
        [[[1, 3], [[2]]], [3, [4, [5, 6]]]]

    Converting strings::

        sage: z = pari('"Hello"')
        sage: a = gen_to_python(z); a
        'Hello'
        sage: type(a)
        <... 'str'>

    Some currently unsupported types::

        sage: z = pari('x')
        sage: z.type()
        't_POL'
        sage: gen_to_python(z)
        Traceback (most recent call last):
        ...
        NotImplementedError: conversion not implemented for t_POL

        sage: z = pari('12 + O(2^13)')
        sage: z.type()
        't_PADIC'
        sage: gen_to_python(z)
        Traceback (most recent call last):
        ...
        NotImplementedError: conversion not implemented for t_PADIC
    """
    cdef GEN g = z.g
    cdef long t = typ(g)
    cdef Py_ssize_t i, j, nr, nc

    if t == t_INT:
        return gen_to_integer(z)
    elif t == t_FRAC:
        from fractions import Fraction
        num = gen_to_integer(z.numerator())
        den = gen_to_integer(z.denominator())
        return Fraction(num, den)
    elif t == t_REAL:
        return rtodbl(g)
    elif t == t_COMPLEX:
        return complex(gen_to_python(z.real()), gen_to_python(z.imag()))
    elif t == t_VEC or t == t_COL:
        return [gen_to_python(x) for x in z.python_list()]
    elif t == t_VECSMALL:
        return z.python_list_small()
    elif t == t_MAT:
        nc = lg(g)-1
        nr = 0 if nc == 0 else lg(gel(g,1))-1
        return [[gen_to_python(z[i,j]) for j in range(nc)] for i in range(nr)]
    elif t == t_INFINITY:
        if inf_get_sign(g) >= 0:
            return INFINITY
        else:
            return -INFINITY
    elif t == t_STR:
        return str(z)
    else:
        raise NotImplementedError("conversion not implemented for {}".format(z.type()))<|MERGE_RESOLUTION|>--- conflicted
+++ resolved
@@ -42,11 +42,7 @@
 
 include "cysignals/signals.pxi"
 
-<<<<<<< HEAD
 from cpython.object cimport PyObject, Py_SIZE
-=======
-from cpython.object cimport Py_SIZE
->>>>>>> 652d9cce
 from cpython.int cimport PyInt_AS_LONG
 from cpython.longintrepr cimport (_PyLong_New, PyLongObject,
         digit, PyLong_SHIFT, PyLong_MASK)
@@ -56,20 +52,8 @@
 from .paridecl cimport *
 from .stack cimport new_gen
 
-<<<<<<< HEAD
-cdef extern from "longintrepr.h":
-    # Add explicit cast to avoid compiler warning
-    cdef _PyLong_New "(PyObject*)_PyLong_New"(Py_ssize_t s)
-    ctypedef unsigned int digit
-    ctypedef struct PyLongObject:
-        digit* ob_digit
-
-    cdef long PyLong_SHIFT
-    cdef digit PyLong_MASK
-=======
 cdef extern from *:
     Py_ssize_t* Py_SIZE_PTR "&Py_SIZE"(object)
->>>>>>> 652d9cce
 
 cdef extern from "python_extra.h":
     cdef void Py_SET_SIZE(PyObject *, size_t) 
@@ -232,26 +216,12 @@
     return g
 
 
-<<<<<<< HEAD
-cdef GEN PyLong_AsGEN(L):
-    cdef const digit* D = (<PyLongObject*>L).ob_digit
-=======
 cdef GEN PyLong_AsGEN(x):
     cdef const digit* D = (<PyLongObject*>x).ob_digit
->>>>>>> 652d9cce
 
     # Size of the input
     cdef size_t sizedigits
     cdef long sgn
-<<<<<<< HEAD
-    if Py_SIZE(L) == 0:
-        return gen_0
-    elif Py_SIZE(L) > 0:
-        sizedigits = Py_SIZE(L)
-        sgn = evalsigne(1)
-    else:
-        sizedigits = -Py_SIZE(L)
-=======
     if Py_SIZE(x) == 0:
         return gen_0
     elif Py_SIZE(x) > 0:
@@ -259,7 +229,6 @@
         sgn = evalsigne(1)
     else:
         sizedigits = -Py_SIZE(x)
->>>>>>> 652d9cce
         sgn = evalsigne(-1)
 
     # Size of the output, in bits and in words
@@ -370,15 +339,9 @@
     # non-support for lvalues).
     cdef Py_ssize_t* sizeptr = Py_SIZE_PTR(x)
     if signe(g) > 0:
-<<<<<<< HEAD
-        Py_SET_SIZE(<PyObject *>L, sizedigits_final)
-    else:
-        Py_SET_SIZE(<PyObject *>L, -sizedigits_final)
-=======
         sizeptr[0] = sizedigits_final
     else:
         sizeptr[0] = -sizedigits_final
->>>>>>> 652d9cce
 
     return x
 
