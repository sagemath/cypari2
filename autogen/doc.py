# -*- coding: utf-8 -*-
"""
Handle PARI documentation for Sage
"""

from __future__ import unicode_literals
import re
import subprocess
<<<<<<< HEAD
# Fix this
=======
>>>>>>> 652d9cce


leading_ws = re.compile("^( +)", re.MULTILINE)
trailing_ws = re.compile("( +)$", re.MULTILINE)
double_space = re.compile("  +")

end_space = re.compile(r"(@\[end[a-z]*\])([A-Za-z])")

begin_verb = re.compile(r"@1")
end_verb = re.compile(r"@[23] *@\[endcode\]")
verb_loop = re.compile("^(    .*)@\[[a-z]*\]", re.MULTILINE)

dollars = re.compile(r"@\[dollar\]\s*(.*?)\s*@\[dollar\]", re.DOTALL)
doubledollars = re.compile(r"@\[doubledollar\]\s*(.*?)\s*@\[doubledollar\]", re.DOTALL)

math_loop = re.compile(r"(@\[start[A-Z]*MATH\][^@]*)@\[[a-z]*\]")
math_backslash = re.compile(r"(@\[start[A-Z]*MATH\][^@]*)=BACKSLASH=")

prototype = re.compile("^[^\n]*\n\n")
library_syntax = re.compile("The library syntax is.*", re.DOTALL)

newlines = re.compile("\n\n\n\n*")

bullet_loop = re.compile("(@BULLET(  [^\n]*\n)*)([^ \n])")
indent_math = re.compile("(@\\[startDISPLAYMATH\\].*\n(.+\n)*)(\\S)")

escape_backslash = re.compile(r"^(\S.*)[\\]", re.MULTILINE)
escape_mid = re.compile(r"^(\S.*)[|]", re.MULTILINE)
escape_percent = re.compile(r"^(\S.*)[%]", re.MULTILINE)
escape_hash = re.compile(r"^(\S.*)[#]", re.MULTILINE)

label_define = re.compile(r"@\[label [a-zA-Z0-9:]*\]")
label_ref = re.compile(r"(Section *)?@\[startref\](se:)?([^@]*)@\[endref\]")


def sub_loop(regex, repl, text):
    """
    In ``text``, substitute ``regex`` by ``repl`` recursively. As long
    as substitution is possible, ``regex`` is substituted.

    INPUT:

    - ``regex`` -- a compiled regular expression

    - ``repl`` -- replacement text

    - ``text`` -- input text

    OUTPUT: substituted text

    EXAMPLES:

    Ensure there a space between any 2 letters ``x``::

        sage: from sage_setup.autogen.pari.doc import sub_loop
        sage: import re
        sage: sub_loop(re.compile("xx"), "x x", "xxx_xx")
        'x x x_x x'
    """
    while True:
        text, n = regex.subn(repl, text)
        if not n:
            return text


def raw_to_rest(doc):
    """
    Convert raw PARI documentation (with ``@``-codes) to reST syntax.

    INPUT:

    - ``doc`` -- the raw PARI documentation

    OUTPUT: a unicode string

    EXAMPLES::

        sage: from sage_setup.autogen.pari.doc import raw_to_rest
        sage: print(raw_to_rest("@[startbold]hello world@[endbold]"))
        :strong:`hello world`

    TESTS::

        sage: raw_to_rest("@[invalid]")
        Traceback (most recent call last):
        ...
        SyntaxError: @ found: @[invalid]

        sage: s = '@3@[startbold]*@[endbold] snip @[dollar]0@[dollar]\ndividing @[dollar]#E@[dollar].'
        sage: raw_to_rest(s)
        u'- snip :math:`0`\n  dividing :math:`\\#E`.'
    """
    doc = doc.decode("utf-8")

    # Work around a specific problem with doc of "component"
    doc = doc.replace("[@[dollar]@[dollar]]", "[]")

    # Work around a specific problem with doc of "algdivl"
    doc = doc.replace(r"\y@", r"\backslash y@")

    # Special characters
    doc = doc.replace("@[lt]", "<")
    doc = doc.replace("@[gt]", ">")
    doc = doc.replace("@[pm]", "±")
    doc = doc.replace("@[nbrk]", "\xa0")
    doc = doc.replace("@[agrave]", "à")
    doc = doc.replace("@[aacute]", "á")
    doc = doc.replace("@[eacute]", "é")
    doc = doc.replace("@[ouml]", "ö")
    doc = doc.replace("@[uuml]", "ü")
    doc = doc.replace("\\'{a}", "á")

    # Remove leading and trailing whitespace from every line
    doc = leading_ws.sub("", doc)
    doc = trailing_ws.sub("", doc)

    # Remove multiple spaces
    doc = double_space.sub(" ", doc)

    # Sphinx dislikes inline markup immediately followed by a letter:
    # insert a non-breaking space
    doc = end_space.sub("\\1\xa0\\2", doc)

    # Fix labels and references
    doc = label_define.sub("", doc)
    doc = label_ref.sub("``\\3`` (in the PARI manual)", doc)

    # Bullet items
    doc = doc.replace("@3@[startbold]*@[endbold] ", "@BULLET  ")
    doc = sub_loop(bullet_loop, "\\1  \\3", doc)
    doc = doc.replace("@BULLET  ", "- ")

    # Add =VOID= in front of all leading whitespace (which was
    # intentionally added) to avoid confusion with verbatim blocks.
    doc = leading_ws.sub(r"=VOID=\1", doc)

    # Verbatim blocks
    doc = begin_verb.sub("::\n\n@0", doc)
    doc = end_verb.sub("", doc)
    doc = doc.replace("@0", "    ")
    doc = doc.replace("@3", "")

    # Remove all further markup from within verbatim blocks
    doc = sub_loop(verb_loop, "\\1", doc)

    # Pair dollars -> beginmath/endmath
    doc = doc.replace("@[dollar]@[dollar]", "@[doubledollar]")
    doc = dollars.sub(r"@[startMATH]\1@[endMATH]", doc)
    doc = doubledollars.sub(r"@[startDISPLAYMATH]\1@[endDISPLAYMATH]", doc)

    # Replace special characters (except in verbatim blocks)
    # \ -> =BACKSLASH=
    # | -> =MID=
    # % -> =PERCENT=
    # # -> =HASH=
    doc = sub_loop(escape_backslash, "\\1=BACKSLASH=", doc)
    doc = sub_loop(escape_mid, "\\1=MID=", doc)
    doc = sub_loop(escape_percent, "\\1=PERCENT=", doc)
    doc = sub_loop(escape_hash, "\\1=HASH=", doc)

    # Math markup
    doc = doc.replace("@[obr]", "{")
    doc = doc.replace("@[cbr]", "}")
    doc = doc.replace("@[startword]", "\\")
    doc = doc.replace("@[endword]", "")
    # (special rules for Hom and Frob, see trac ticket 21005)
    doc = doc.replace("@[startlword]Hom@[endlword]", "\\text{Hom}")
    doc = doc.replace("@[startlword]Frob@[endlword]", "\\text{Frob}")
    doc = doc.replace("@[startlword]", "\\")
    doc = doc.replace("@[endlword]", "")
    doc = doc.replace("@[startbi]", "\\mathbb{")
    doc = doc.replace("@[endbi]", "}")

    # PARI TeX macros
    doc = doc.replace(r"\Cl", r"\mathrm{Cl}")
    doc = doc.replace(r"\Id", r"\mathrm{Id}")
    doc = doc.replace(r"\Norm", r"\mathrm{Norm}")
    doc = doc.replace(r"\disc", r"\mathrm{disc}")
    doc = doc.replace(r"\gcd", r"\mathrm{gcd}")
    doc = doc.replace(r"\lcm", r"\mathrm{lcm}")

    # Remove extra markup inside math blocks
    doc = sub_loop(math_loop, "\\1", doc)

    # Replace special characters by escape sequences
    # Note that =BACKSLASH= becomes an unescaped backslash in math mode
    # but an escaped backslash otherwise.
    doc = sub_loop(math_backslash, r"\1\\", doc)
    doc = doc.replace("=BACKSLASH=", r"\\")
    doc = doc.replace("=MID=", r"\|")
    doc = doc.replace("=PERCENT=", r"\%")
    doc = doc.replace("=HASH=", r"\#")
    doc = doc.replace("=VOID=", "")

    # Handle DISPLAYMATH
    doc = doc.replace("@[endDISPLAYMATH]", "\n\n")
    doc = sub_loop(indent_math, "\\1    \\3", doc)
    doc = doc.replace("@[startDISPLAYMATH]", "\n\n.. MATH::\n\n    ")

    # Inline markup. We do use the more verbose :foo:`text` style since
    # those nest more easily.
    doc = doc.replace("@[startMATH]", ":math:`")
    doc = doc.replace("@[endMATH]", "`")
    doc = doc.replace("@[startpodcode]", "``")
    doc = doc.replace("@[endpodcode]", "``")
    doc = doc.replace("@[startcode]", ":literal:`")
    doc = doc.replace("@[endcode]", "`")
    doc = doc.replace("@[startit]", ":emphasis:`")
    doc = doc.replace("@[endit]", "`")
    doc = doc.replace("@[startbold]", ":strong:`")
    doc = doc.replace("@[endbold]", "`")

    # Remove prototype
    doc = prototype.sub("", doc)

    # Remove everything starting with "The library syntax is"
    # (this is not relevant for Sage)
    doc = library_syntax.sub("", doc)

    # Allow at most 2 consecutive newlines
    doc = newlines.sub("\n\n", doc)

    # Strip result
    doc = doc.strip()

    # Ensure no more @ remains
    try:
        i = doc.index("@")
    except ValueError:
        return doc
    ilow = max(0, i-30)
    ihigh = min(len(doc), i+30)
    raise SyntaxError("@ found: " + doc[ilow:ihigh])


def get_raw_doc(function):
    r"""
    Get the raw documentation of PARI function ``function``.

    INPUT:

    - ``function`` -- name of a PARI function

    EXAMPLES::

        sage: from sage_setup.autogen.pari.doc import get_raw_doc
        sage: get_raw_doc("cos")
        '@[startbold]cos@[dollar](x)@[dollar]:@[endbold]\n\n@[label se:cos]\nCosine of @[dollar]x@[dollar].\n\n\nThe library syntax is @[startcode]GEN @[startbold]gcos@[endbold](GEN x, long prec)@[endcode].\n\n\n'
        sage: get_raw_doc("abcde")
        Traceback (most recent call last):
        ...
        RuntimeError: no help found for 'abcde'
    """
    doc = subprocess.check_output(["gphelp", "-raw", function])
    if doc.endswith(b"""' not found !\n"""):
        raise RuntimeError("no help found for '{}'".format(function))
    return doc


def get_rest_doc(function):
    r"""
    Get the documentation of the PARI function ``function`` in reST
    syntax.

    INPUT:

    - ``function`` -- name of a PARI function

    EXAMPLES::

        sage: from sage_setup.autogen.pari.doc import get_rest_doc
        sage: print(get_rest_doc("teichmuller"))
        Teichmüller character of the :math:`p`-adic number :math:`x`, i.e. the unique
        :math:`(p-1)`-th root of unity congruent to :math:`x / p^{v_p(x)}` modulo :math:`p`...

    ::

        sage: print(get_rest_doc("weber"))
        One of Weber's three :math:`f` functions.
        If :math:`flag = 0`, returns
        <BLANKLINE>
        .. MATH::
        <BLANKLINE>
            f(x) = \exp(-i\pi/24).\eta((x+1)/2)/\eta(x) {such that}
            j = (f^{24}-16)^3/f^{24},
        <BLANKLINE>
        where :math:`j` is the elliptic :math:`j`-invariant (see the function :literal:`ellj`).
        If :math:`flag = 1`, returns
        <BLANKLINE>
        .. MATH::
        <BLANKLINE>
            f_1(x) = \eta(x/2)/\eta(x) {such that}
            j = (f_1^{24}+16)^3/f_1^{24}.
        <BLANKLINE>
        Finally, if :math:`flag = 2`, returns
        <BLANKLINE>
        .. MATH::
        <BLANKLINE>
            f_2(x) = \sqrt{2}\eta(2x)/\eta(x) {such that}
            j = (f_2^{24}+16)^3/f_2^{24}.
        <BLANKLINE>
        Note the identities :math:`f^8 = f_1^8+f_2^8` and :math:`ff_1f_2 = \sqrt2`.


    ::

        sage: print(get_rest_doc("ellap"))
        Let :math:`E` be an :literal:`ell` structure as output by :literal:`ellinit`, defined over
        a number field or a finite field :math:`\mathbb{F}_q`. The argument :math:`p` is best left
        omitted if the curve is defined over a finite field, and must be a prime
        number or a maximal ideal otherwise. This function computes the trace of
        Frobenius :math:`t` for the elliptic curve :math:`E`, defined by the equation :math:`\#E(\mathbb{F}_q)
        = q+1 - t` (for primes of good reduction).
        <BLANKLINE>
        When the characteristic of the finite field is large, the availability of
        the :literal:`seadata` package will speed the computation.
        <BLANKLINE>
        If the curve is defined over :math:`\mathbb{Q}`, :math:`p` must be explicitly given and the
        function computes the trace of the reduction over :math:`\mathbb{F}_p`.
        The trace of Frobenius is also the :math:`a_p` coefficient in the curve :math:`L`-series
        :math:`L(E,s) = \sum_n a_n n^{-s}`, whence the function name. The equation must be
        integral at :math:`p` but need not be minimal at :math:`p`; of course, a minimal model
        will be more efficient.
        <BLANKLINE>
        ::
        <BLANKLINE>
            ? E = ellinit([0,1]); \\ y^2 = x^3 + 0.x + 1, defined over Q
            ? ellap(E, 7) \\ 7 necessary here
            %2 = -4 \\ #E(F_7) = 7+1-(-4) = 12
            ? ellcard(E, 7)
            %3 = 12 \\ OK
        <BLANKLINE>
            ? E = ellinit([0,1], 11); \\ defined over F_11
            ? ellap(E) \\ no need to repeat 11
            %4 = 0
            ? ellap(E, 11) \\ ... but it also works
            %5 = 0
            ? ellgroup(E, 13) \\ ouch, inconsistent input!
             *** at top-level: ellap(E,13)
             *** ^-----------
             *** ellap: inconsistent moduli in Rg_to_Fp:
             11
             13
        <BLANKLINE>
            ? Fq = ffgen(ffinit(11,3), 'a); \\ defines F_q := F_{11^3}
            ? E = ellinit([a+1,a], Fq); \\ y^2 = x^3 + (a+1)x + a, defined over F_q
            ? ellap(E)
            %8 = -3
        <BLANKLINE>
        If the curve is defined over a more general number field than :math:`\mathbb{Q}`,
        the maximal ideal :math:`p` must be explicitly given in :literal:`idealprimedec`
        format. If :math:`p` is above :math:`2` or :math:`3`, the function currently assumes (without
        checking) that the given model is locally minimal at :math:`p`. There is no
        restriction at other primes.
        <BLANKLINE>
        ::
        <BLANKLINE>
            ? K = nfinit(a^2+1); E = ellinit([1+a,0,1,0,0], K);
            ? fa = idealfactor(K, E.disc)
            %2 =
            [ [5, [-2, 1]~, 1, 1, [2, -1; 1, 2]] 1]
        <BLANKLINE>
            [[13, [5, 1]~, 1, 1, [-5, -1; 1, -5]] 2]
            ? ellap(E, fa[1,1])
            %3 = -1 \\ non-split multiplicative reduction
            ? ellap(E, fa[2,1])
            %4 = 1 \\ split multiplicative reduction
            ? P17 = idealprimedec(K,17)[1];
            ? ellap(E, P17)
            %6 = 6 \\ good reduction
            ? E2 = ellchangecurve(E, [17,0,0,0]);
            ? ellap(E2, P17)
            %8 = 6 \\ same, starting from a non-miminal model
        <BLANKLINE>
            ? P3 = idealprimedec(K,3)[1];
            ? E3 = ellchangecurve(E, [3,0,0,0]);
            ? ellap(E, P3) \\ OK: E is minimal at P3
            %11 = -2
            ? ellap(E3, P3) \\ junk: E3 is not minimal at P3 | 3
            %12 = 0
        <BLANKLINE>
        :strong:`Algorithms used.` If :math:`E/\mathbb{F}_q` has CM by a principal imaginary
        quadratic order we use a fast explicit formula (involving essentially
        Kronecker symbols and Cornacchia's algorithm), in :math:`O(\log q)^2`.
        Otherwise, we use Shanks-Mestre's baby-step/giant-step method, which runs in
        time :math:`~{O}(q^{1/4})` using :math:`~{O}(q^{1/4})` storage, hence becomes
        unreasonable when :math:`q` has about 30 digits. Above this range, the :literal:`SEA`
        algorithm becomes available, heuristically in :math:`~{O}(\log q)^4`, and
        primes of the order of 200 digits become feasible. In small
        characteristic we use Mestre's (p = 2), Kohel's (p = 3,5,7,13), Satoh-Harley
        (all in :math:`~{O}(p^{2} n^2)`) or Kedlaya's (in :math:`~{O}(p n^3)`)
        algorithms.

    ::

        sage: print(get_rest_doc("bitor"))
        bitwise (inclusive)
        :literal:`or` of two integers :math:`x` and :math:`y`, that is the integer
        <BLANKLINE>
        .. MATH::
        <BLANKLINE>
            \sum
            (x_i or y_i) 2^i
        <BLANKLINE>
        See ``bitand`` (in the PARI manual) for the behavior for negative arguments.
    """
    raw = get_raw_doc(function)
    return raw_to_rest(raw)<|MERGE_RESOLUTION|>--- conflicted
+++ resolved
@@ -6,10 +6,6 @@
 from __future__ import unicode_literals
 import re
 import subprocess
-<<<<<<< HEAD
-# Fix this
-=======
->>>>>>> 652d9cce
 
 
 leading_ws = re.compile("^( +)", re.MULTILINE)
