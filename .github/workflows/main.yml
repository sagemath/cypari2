--- conflicted
+++ resolved
@@ -22,7 +22,6 @@
             matrix:
                 os: [ubuntu-latest]
                 python-version: ['3.10', '3.11', '3.12', '3.13']
-<<<<<<< HEAD
                 pari-version: ['2.13.0', '2.15.4', '2.15.5', '2.17.2']
                 include:
                   - os: macos-latest
@@ -37,9 +36,6 @@
                   - os: windows-latest
                     python-version: '3.12' # Whatever comes with msys2
                     pari-version: '2.17.2'
-=======
-                pari-version: ['pari-2.13.0', 'pari-2.15.4', 'pari-2.15.5', '2.17.2']
->>>>>>> 32336730
         env:
           LC_ALL: C
           PARI_VERSION: ${{ matrix.pari-version }}
@@ -147,12 +143,8 @@
               path: upstream
               name: upstream
 
-<<<<<<< HEAD
-    linux-sage:
+    sage:
         name: Test with Sage
-=======
-    sage:
->>>>>>> 32336730
         uses: sagemath/sage/.github/workflows/docker.yml@develop
         with:
           targets:           SAGE_CHECK=no SAGE_CHECK_PACKAGES="cypari" cypari
@@ -163,35 +155,9 @@
           # We prefix the image name with the SPKG name ("cypari2-") to avoid the error
           # 'Package "sage-docker-..." is already associated with another repository.'
           docker_push_repository: ghcr.io/${{ github.repository }}/cypari2-
-<<<<<<< HEAD
-        needs: [dist]
-
-    linux-sage-incremental:
-        uses: sagemath/sage/.github/workflows/docker.yml@develop
-        with:
-          # Build incrementally from published Docker image
-          incremental: true
-          free_disk_space: true
-          from_docker_repository: ghcr.io/sagemath/sage/
-          from_docker_target: "with-targets"
-          from_docker_tag: "dev"
-          docker_targets: "with-targets"
-          targets_pre:       build/make/Makefile
-          targets:           "cypari-uninstall build doc-html ptest"
-          targets_optional:  build/make/Makefile
-          sage_repo:         sagemath/sage
-          sage_ref:          develop
-          upstream_artifact: upstream
-          # We prefix the image name with the SPKG name ("cypari2-") to avoid the error
-          # 'Package "sage-docker-..." is already associated with another repository.'
-          docker_push_repository: ghcr.io/${{ github.repository }}/cypari2-
-        needs: [linux-sage]
-
-=======
           tox_packages_factors: >-
             ["standard"]
         needs: [dist]
->>>>>>> 32336730
 
 env:
     # Ubuntu packages to install so that building the sdist can succeed
