name: CI

on:
    pull_request:
    push:
        tags:
            - '*'
    workflow_dispatch:
        # Allow to run manually

concurrency:
  # Cancel previous runs of this workflow for the same branch
  group: ${{ github.workflow }}-${{ github.ref }}
  cancel-in-progress: true

jobs:
    build:
        name: Build and Test (${{ matrix.os }}, Python ${{ matrix.python-version }}, PARI ${{ matrix.pari-version }})
        runs-on: ${{ matrix.os }}
        strategy:
            fail-fast: false
            matrix:
                os: [ubuntu-latest]
                python-version: ['3.12', '3.13', '3.14']
<<<<<<< HEAD
                pari-version: ['2.13.0', '2.15.4', '2.15.5', '2.17.2']
=======
                pari-version: ['2.15.4', '2.15.5', '2.17.2']
>>>>>>> 0e39ed5b
                include:
                  - os: macos-latest
                    python-version: '3.12'
                    pari-version: '2.17.2' # Whatever comes with homebrew
                  - os: macos-latest
                    python-version: '3.13'
                    pari-version: '2.17.2' # Whatever comes with homebrew
                  - os: macos-latest
                    python-version: '3.14'
                    pari-version: '2.17.2' # Whatever comes with homebrew
        env:
          LC_ALL: C
          PARI_VERSION: ${{ matrix.pari-version }}
        defaults:
          run:
            shell: ${{ matrix.os == 'windows-latest' && 'msys2 {0}' || 'bash' }}
        steps:
        - name: Set up the repository
          uses: actions/checkout@v4
        - name: Setup MSYS2
          if: runner.os == 'Windows'
          id: msys2
          uses: msys2/setup-msys2@v2
          with:
              msystem: UCRT64
              update: true
              install: >-
                base-devel
                m4
                bison
                make
                patch
                sed
                wget
                mingw-w64-ucrt-x86_64-toolchain
                mingw-w64-ucrt-x86_64-gmp
                mingw-w64-ucrt-x86_64-python
                mingw-w64-ucrt-x86_64-python-pip
                mingw-w64-ucrt-x86_64-meson-python
                mingw-w64-ucrt-x86_64-cython
              path-type: inherit
        - name: Set up Python ${{ matrix.python-version }}
          if: runner.os != 'Windows'
          uses: actions/setup-python@v4
          with:
            python-version: ${{ matrix.python-version }}
        - name: Install PARI
          if: matrix.os != 'macos-latest'
          run: |         
            bash -x .install-pari.sh
        - name: Install PARI
          if: matrix.os == 'macos-latest'
          run: |
            brew install pari
        - name: Smoke test PARI
          run: |
            if [ ${{ runner.os }} = macOS ]; then
              HOMEBREW=`brew --prefix`
              clang -v tests/test.c -o test -I$HOMEBREW/include -L$HOMEBREW/lib -lpari -lgmp
            else
              gcc -v tests/test.c -o test -I/usr/local/include -L/usr/local/bin -lpari -lgmp
            fi
            expected="zeta(2) = 1.6449340668482264364
            p = x^3 + x^2 + x - 1
            modulus = y^3 + y^2 + y - 1
            centerlift(lift(fq)) = [x - y, 1; x + (y^2 + y - 1), 1; x + (-y^2 - 1), 1]"
            output="$(./test)"
            # Normalize newlines for comparison
            output="$(echo "$output" | tr -d '\r')"
            expected="$(echo "$expected" | tr -d '\r')"
            echo -e "Got:\n$output"
            if [ "$output" != "$expected" ]; then
              echo "Unexpected output from test.c"
              echo -e "Expected:\n$expected"
              exit 1
            fi

        - name: Setup uv
          uses: astral-sh/setup-uv@v6

        - name: Build
          run: |
            if [ ${{ runner.os }} = Windows ]; then
              export C_INCLUDE_PATH=$(cygpath -am "${{ steps.msys2.outputs.msys2-location }}")/usr/local/include
              export LIBRARY_PATH=$(cygpath -am "${{ steps.msys2.outputs.msys2-location }}")/usr/local/bin
            fi
            echo $PATH
            echo $C_INCLUDE_PATH
            echo $LIBRARY_PATH
            uv sync --frozen --inexact -v --no-install-project
            uv sync --frozen --inexact -v --no-build-isolation --no-editable --config-settings=builddir=builddir
        - name: Test
          run: |
            uv run make check
        - name: Build docs
          run: |
            uv sync --frozen --inexact -v --group doc
            (cd docs && uv run make html)<|MERGE_RESOLUTION|>--- conflicted
+++ resolved
@@ -21,12 +21,8 @@
             fail-fast: false
             matrix:
                 os: [ubuntu-latest]
-                python-version: ['3.12', '3.13', '3.14']
-<<<<<<< HEAD
-                pari-version: ['2.13.0', '2.15.4', '2.15.5', '2.17.2']
-=======
+                python-version: ['3.12', '3.13', '3.14', '3.14']
                 pari-version: ['2.15.4', '2.15.5', '2.17.2']
->>>>>>> 0e39ed5b
                 include:
                   - os: macos-latest
                     python-version: '3.12'
